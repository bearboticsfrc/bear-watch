from csv import writer
import dataclasses
from base64 import b64encode
from io import StringIO
from typing import TYPE_CHECKING

from aiohttp import web

from app.models import NetworkUser
from config import SCAN_INTERVAL, SCAN_TIMEOUT

if TYPE_CHECKING:
    from app.watcher import Watcher


class Web:
    """
    Handles web application routes and responses using the aiohttp framework.

    Sets up routes for serving HTML pages, processing user data, and returning
    user information in JSON format.
    """

    ROUTES = web.RouteTableDef()
    WEB_BASE = "www/"

    def __init__(self) -> None:
        """
        Initializes the Web application and adds routes.
        """
        self.app = web.Application()
        self.app.add_routes(self.ROUTES)

    def start(self, *, startup_hook=None, cleanup_hook=None) -> None:
        """
        Starts the web application.

        Args:
            startup_hook (callable, optional): A callable to be executed on startup.
            cleanup_hook (callable, optional): A callable to be executed on cleanup.
        """
        self.app.on_startup.append(startup_hook)
        self.app.on_cleanup.append(cleanup_hook)

        self.app.router.add_static("/www", "www")

        web.run_app(self.app, port=80, access_log=None)

    @ROUTES.get("/")
    async def get_index(request: web.Request) -> None:
        """
        Serves the index HTML page.

        Args:
            request (web.Request): The incoming request object.

        Returns:
            web.FileResponse: The index HTML page.
        """
        return web.FileResponse(Web.WEB_BASE + "html/index.html")

    @ROUTES.get("/favicon.ico")
    async def get_favicon(request: web.Request) -> None:
        """
        Serves the favicon image.

        Args:
            request (web.Request): The incoming request object.

        Returns:
            web.FileResponse: The favicon image.
        """
        return web.FileResponse(Web.WEB_BASE + "images/bearbotics.png")

    @ROUTES.get("/mac")
    async def get_mac(request: web.Request) -> None:
        """
        Serves the MAC address input HTML page.

        Args:
            request (web.Request): The incoming request object.

        Returns:
            web.FileResponse: The MAC address input HTML page.
        """
        return web.FileResponse(Web.WEB_BASE + "html/mac.html")

    @ROUTES.get("/users")
    async def get_users(request: web.Request) -> None:
        """
        Serves the users HTML page.

        Args:
            request (web.Request): The incoming request object.

        Returns:
            web.FileResponse: The users HTML page.
        """
        return web.FileResponse(Web.WEB_BASE + "html/users.html")

    @ROUTES.get("/hours")
    async def get_hours(request: web.Request) -> None:
        """
        Serves the total user hours HTML page.

        Args:
            request (web.Request): The incoming request object.

        Returns:
            web.FileResponse: The total user hours HTML page.
        """
        return web.FileResponse(Web.WEB_BASE + "html/hours.html")

    @ROUTES.post("/user")
    async def post_user(request: web.Request) -> None:
        """
        Processes user creation from a form submission.

        Args:
            request (web.Request): The incoming request object.

        Returns:
            web.FileResponse: A success HTML page.
        """
        form = await request.post()

<<<<<<< HEAD
        id = b64encode(form["name"].encode()).decode()
        name = form["name"]
        role = form["role"].capitalize()
        mac = form["mac"].replace("-", ":").upper()
=======
        try:
            name = form["name"].strip()
            id = b64encode(name.encode()).decode()
            role = form["role"].capitalize()
            mac = form["mac"].replace("-", ":").upper()
        except KeyError:
            return web.Response(status=400)
>>>>>>> 81fbe9f0

        # Create a NetworkUser object from the submitted form data.
        user = NetworkUser(
            id=id,
            name=name,
            role=role,
            mac=mac,
        )

        watcher: Watcher = request.app["watcher"]
        await watcher.create_user(user=user)

        return web.FileResponse(Web.WEB_BASE + "html/success.html")

    @ROUTES.get("/user")
    async def get_user(request: web.Request) -> None:
        """
        Returns a JSON response containing all users.

        Args:
            request (web.Request): The incoming request object.

        Returns:
            web.json_response: A JSON response with user data.
        """
        watcher: Watcher = request.app["watcher"]
        data = dict(
            users=[dataclasses.asdict(user) for user in watcher.get_user("*").values()]
        )

        return web.json_response(data)

    @ROUTES.get("/hour")
    async def get_hour(request: web.Request) -> None:
        """
        Returns a JSON response containing all user's total hours.

        Args:
            request (web.Request): The incoming request object.

        Returns:
            web.json_response: A JSON response with user data.
        """
        watcher: Watcher = request.app["watcher"]
        hours = await watcher.get_total_hours()

        users = dict(
            users=[dict(name=row[0], role=row[1], total_hours=row[2]) for row in hours]
        )

        return web.json_response(data=users)

    @ROUTES.get("/config")
    async def get_config(request: web.Request) -> None:
        """
        Returns a JSON response of the current configuration for the application.

        Args:
            request (web.Request): The incoming request object.

        Returns:
            web.json_response: A JSON response of the configuration data.
        """
        configuration = dict(refresh_interval=SCAN_INTERVAL + SCAN_TIMEOUT)

        return web.json_response(configuration)

    @ROUTES.get("/hours/csv")
    async def get_hours_csv(request: web.Request) -> None:
        """
        Returns a CSV response containing all user's total hours.

        Args:
            request (web.Request): The incoming request object.

        Returns:
            web.Response: A CSV response with user data.
        """
        watcher: Watcher = request.app["watcher"]
        hours = await watcher.get_total_hours()

        output = StringIO()
<<<<<<< HEAD
        csv_writer = writer(output)
        csv_writer.writerow(("Name", "Role", "Total Hours"))
        csv_writer.writerows(hours)
=======
        csv = writer(output)
        csv.writerow(("Name", "Role", "Total Hours"))
        csv.writerows(hours)
>>>>>>> 81fbe9f0
        output.seek(0)

        return web.Response(
            body=output.getvalue(),
            content_type="text/csv",
            headers={
                "Content-Disposition": "attachment; filename=bearbotics-hours.csv"
            },
        )<|MERGE_RESOLUTION|>--- conflicted
+++ resolved
@@ -124,12 +124,6 @@
         """
         form = await request.post()
 
-<<<<<<< HEAD
-        id = b64encode(form["name"].encode()).decode()
-        name = form["name"]
-        role = form["role"].capitalize()
-        mac = form["mac"].replace("-", ":").upper()
-=======
         try:
             name = form["name"].strip()
             id = b64encode(name.encode()).decode()
@@ -137,7 +131,6 @@
             mac = form["mac"].replace("-", ":").upper()
         except KeyError:
             return web.Response(status=400)
->>>>>>> 81fbe9f0
 
         # Create a NetworkUser object from the submitted form data.
         user = NetworkUser(
@@ -220,15 +213,10 @@
         hours = await watcher.get_total_hours()
 
         output = StringIO()
-<<<<<<< HEAD
-        csv_writer = writer(output)
-        csv_writer.writerow(("Name", "Role", "Total Hours"))
-        csv_writer.writerows(hours)
-=======
         csv = writer(output)
         csv.writerow(("Name", "Role", "Total Hours"))
         csv.writerows(hours)
->>>>>>> 81fbe9f0
+
         output.seek(0)
 
         return web.Response(
